#import "FMDatabase.h"
#import "unistd.h"
#import <objc/runtime.h>

#if FMDB_SQLITE_STANDALONE
#import <sqlite3/sqlite3.h>
#else
#import <sqlite3.h>
#endif

@interface FMDatabase ()

- (FMResultSet *)executeQuery:(NSString *)sql withArgumentsInArray:(NSArray*)arrayArgs orDictionary:(NSDictionary *)dictionaryArgs orVAList:(va_list)args;
- (BOOL)executeUpdate:(NSString*)sql error:(NSError* __autoreleasing*)outErr withArgumentsInArray:(NSArray*)arrayArgs orDictionary:(NSDictionary *)dictionaryArgs orVAList:(va_list)args;

@end

@implementation FMDatabase
@synthesize cachedStatements=_cachedStatements;
@synthesize logsErrors=_logsErrors;
@synthesize crashOnErrors=_crashOnErrors;
@synthesize checkedOut=_checkedOut;
@synthesize traceExecution=_traceExecution;

#pragma mark FMDatabase instantiation and deallocation

+ (instancetype)databaseWithPath:(NSString*)aPath {
    return FMDBReturnAutoreleased([[self alloc] initWithPath:aPath]);
}

- (instancetype)init {
    return [self initWithPath:nil];
}

- (instancetype)initWithPath:(NSString*)aPath {
    
    assert(sqlite3_threadsafe()); // whoa there big boy- gotta make sure sqlite it happy with what we're going to do.
    
    self = [super init];
    
    if (self) {
        _databasePath               = [aPath copy];
        _openResultSets             = [[NSMutableSet alloc] init];
        _db                         = nil;
        _logsErrors                 = YES;
        _crashOnErrors              = NO;
        _maxBusyRetryTimeInterval   = 2;
    }
    
    return self;
}

- (void)finalize {
    [self close];
    [super finalize];
}

- (void)dealloc {
    [self close];
    FMDBRelease(_openResultSets);
    FMDBRelease(_cachedStatements);
    FMDBRelease(_dateFormat);
    FMDBRelease(_databasePath);
    FMDBRelease(_openFunctions);
    
#if ! __has_feature(objc_arc)
    [super dealloc];
#endif
}

- (NSString *)databasePath {
    return _databasePath;
}

+ (NSString*)FMDBUserVersion {
    return @"2.6.2";
}

// returns 0x0240 for version 2.4.  This makes it super easy to do things like:
// /* need to make sure to do X with FMDB version 2.4 or later */
// if ([FMDatabase FMDBVersion] >= 0x0240) { … }

+ (SInt32)FMDBVersion {
    
    // we go through these hoops so that we only have to change the version number in a single spot.
    static dispatch_once_t once;
    static SInt32 FMDBVersionVal = 0;
    
    dispatch_once(&once, ^{
        NSString *prodVersion = [self FMDBUserVersion];
        
        if ([[prodVersion componentsSeparatedByString:@"."] count] < 3) {
            prodVersion = [prodVersion stringByAppendingString:@".0"];
        }
        
        NSString *junk = [prodVersion stringByReplacingOccurrencesOfString:@"." withString:@""];
        
        char *e = nil;
        FMDBVersionVal = (int) strtoul([junk UTF8String], &e, 16);
        
    });
    
    return FMDBVersionVal;
}

#pragma mark SQLite information

+ (NSString*)sqliteLibVersion {
    return [NSString stringWithFormat:@"%s", sqlite3_libversion()];
}

+ (BOOL)isSQLiteThreadSafe {
    // make sure to read the sqlite headers on this guy!
    return sqlite3_threadsafe() != 0;
}

- (void*)sqliteHandle {
    return _db;
}

- (const char*)sqlitePath {
    
    if (!_databasePath) {
        return ":memory:";
    }
    
    if ([_databasePath length] == 0) {
        return ""; // this creates a temporary database (it's an sqlite thing).
    }
    
    return [_databasePath fileSystemRepresentation];
    
}

#pragma mark Open and close database

- (BOOL)open {
    if (_db) {
        return YES;
    }
    
    int err = sqlite3_open([self sqlitePath], (sqlite3**)&_db );
    if(err != SQLITE_OK) {
        NSLog(@"error opening!: %d", err);
        return NO;
    }
    
    if (_maxBusyRetryTimeInterval > 0.0) {
        // set the handler
        [self setMaxBusyRetryTimeInterval:_maxBusyRetryTimeInterval];
    }
    
    
    return YES;
}

- (BOOL)openWithFlags:(int)flags {
    return [self openWithFlags:flags vfs:nil];
}
- (BOOL)openWithFlags:(int)flags vfs:(NSString *)vfsName {
#if SQLITE_VERSION_NUMBER >= 3005000
    if (_db) {
        return YES;
    }
    
    int err = sqlite3_open_v2([self sqlitePath], (sqlite3**)&_db, flags, [vfsName UTF8String]);
    if(err != SQLITE_OK) {
        NSLog(@"error opening!: %d", err);
        return NO;
    }
    
    if (_maxBusyRetryTimeInterval > 0.0) {
        // set the handler
        [self setMaxBusyRetryTimeInterval:_maxBusyRetryTimeInterval];
    }
    
    return YES;
#else
    NSLog(@"openWithFlags requires SQLite 3.5");
    return NO;
#endif
}


- (BOOL)close {
    
    [self clearCachedStatements];
    [self closeOpenResultSets];
    
    if (!_db) {
        return YES;
    }
    
    int  rc;
    BOOL retry;
    BOOL triedFinalizingOpenStatements = NO;
    
    do {
        retry   = NO;
        rc      = sqlite3_close(_db);
        if (SQLITE_BUSY == rc || SQLITE_LOCKED == rc) {
            if (!triedFinalizingOpenStatements) {
                triedFinalizingOpenStatements = YES;
                sqlite3_stmt *pStmt;
                while ((pStmt = sqlite3_next_stmt(_db, nil)) !=0) {
                    NSLog(@"Closing leaked statement");
                    sqlite3_finalize(pStmt);
                    retry = YES;
                }
            }
        }
        else if (SQLITE_OK != rc) {
            NSLog(@"error closing!: %d", rc);
        }
    }
    while (retry);
    
    _db = nil;
    return YES;
}

#pragma mark Busy handler routines

// NOTE: appledoc seems to choke on this function for some reason;
//       so when generating documentation, you might want to ignore the
//       .m files so that it only documents the public interfaces outlined
//       in the .h files.
//
//       This is a known appledoc bug that it has problems with C functions
//       within a class implementation, but for some reason, only this
//       C function causes problems; the rest don't. Anyway, ignoring the .m
//       files with appledoc will prevent this problem from occurring.

static int FMDBDatabaseBusyHandler(void *f, int count) {
    FMDatabase *self = (__bridge FMDatabase*)f;
    
    if (count == 0) {
        self->_startBusyRetryTime = [NSDate timeIntervalSinceReferenceDate];
        return 1;
    }
    
    NSTimeInterval delta = [NSDate timeIntervalSinceReferenceDate] - (self->_startBusyRetryTime);
    
    if (delta < [self maxBusyRetryTimeInterval]) {
        int requestedSleepInMillseconds = (int) arc4random_uniform(50) + 50;
        int actualSleepInMilliseconds = sqlite3_sleep(requestedSleepInMillseconds);
        if (actualSleepInMilliseconds != requestedSleepInMillseconds) {
            NSLog(@"WARNING: Requested sleep of %i milliseconds, but SQLite returned %i. Maybe SQLite wasn't built with HAVE_USLEEP=1?", requestedSleepInMillseconds, actualSleepInMilliseconds);
        }
        return 1;
    }
    
    return 0;
}

- (void)setMaxBusyRetryTimeInterval:(NSTimeInterval)timeout {
    
    _maxBusyRetryTimeInterval = timeout;
    
    if (!_db) {
        return;
    }
    
    if (timeout > 0) {
        sqlite3_busy_handler(_db, &FMDBDatabaseBusyHandler, (__bridge void *)(self));
    }
    else {
        // turn it off otherwise
        sqlite3_busy_handler(_db, nil, nil);
    }
}

- (NSTimeInterval)maxBusyRetryTimeInterval {
    return _maxBusyRetryTimeInterval;
}


// we no longer make busyRetryTimeout public
// but for folks who don't bother noticing that the interface to FMDatabase changed,
// we'll still implement the method so they don't get suprise crashes
- (int)busyRetryTimeout {
    NSLog(@"%s:%d", __FUNCTION__, __LINE__);
    NSLog(@"FMDB: busyRetryTimeout no longer works, please use maxBusyRetryTimeInterval");
    return -1;
}

- (void)setBusyRetryTimeout:(int)i {
#pragma unused(i)
    NSLog(@"%s:%d", __FUNCTION__, __LINE__);
    NSLog(@"FMDB: setBusyRetryTimeout does nothing, please use setMaxBusyRetryTimeInterval:");
}

#pragma mark Result set functions

- (BOOL)hasOpenResultSets {
    return [_openResultSets count] > 0;
}

- (void)closeOpenResultSets {
    
    //Copy the set so we don't get mutation errors
    NSSet *openSetCopy = FMDBReturnAutoreleased([_openResultSets copy]);
    for (NSValue *rsInWrappedInATastyValueMeal in openSetCopy) {
        FMResultSet *rs = (FMResultSet *)[rsInWrappedInATastyValueMeal pointerValue];
        
        [rs setParentDB:nil];
        [rs close];
        
        [_openResultSets removeObject:rsInWrappedInATastyValueMeal];
    }
}

- (void)resultSetDidClose:(FMResultSet *)resultSet {
    NSValue *setValue = [NSValue valueWithNonretainedObject:resultSet];
    
    [_openResultSets removeObject:setValue];
}

#pragma mark Cached statements

- (void)clearCachedStatements {
    
    for (NSMutableSet *statements in [_cachedStatements objectEnumerator]) {
        for (FMStatement *statement in [statements allObjects]) {
            [statement close];
        }
    }
    
    [_cachedStatements removeAllObjects];
}

- (FMStatement*)cachedStatementForQuery:(NSString*)query {
    
    NSMutableSet* statements = [_cachedStatements objectForKey:query];
    
    return [[statements objectsPassingTest:^BOOL(FMStatement* statement, BOOL *stop) {
        
        *stop = ![statement inUse];
        return *stop;
        
    }] anyObject];
}


- (void)setCachedStatement:(FMStatement*)statement forQuery:(NSString*)query {
    
    query = [query copy]; // in case we got handed in a mutable string...
    [statement setQuery:query];
    
    NSMutableSet* statements = [_cachedStatements objectForKey:query];
    if (!statements) {
        statements = [NSMutableSet set];
    }
    
    [statements addObject:statement];
    
    [_cachedStatements setObject:statements forKey:query];
    
    FMDBRelease(query);
}

#pragma mark Key routines

- (BOOL)rekeyEncryptionKey:(NSString*)key {
    NSData *keyData = [NSData dataWithBytes:(void *)[key UTF8String] length:(NSUInteger)strlen([key UTF8String])];
    
    return [self rekeyEncryptionKeyWithData:keyData];
}

- (BOOL)rekeyEncryptionKeyWithData:(NSData *)keyData {
#ifdef SQLITE_HAS_CODEC
    if (!keyData) {
        return NO;
    }
    
    int rc = sqlite3_rekey(_db, [keyData bytes], (int)[keyData length]);
    
    if (rc != SQLITE_OK) {
        NSLog(@"error on rekey: %d", rc);
        NSLog(@"%@", [self lastErrorMessage]);
    }
    
    return (rc == SQLITE_OK);
#else
#pragma unused(keyData)
    return NO;
#endif
}

- (BOOL)setEncryptionKey:(NSString*)key {
    NSData *keyData = [NSData dataWithBytes:[key UTF8String] length:(NSUInteger)strlen([key UTF8String])];
    
    return [self setEncryptionKeyWithData:keyData];
}

- (BOOL)setEncryptionKeyWithData:(NSData *)keyData {
#ifdef SQLITE_HAS_CODEC
    if (!keyData) {
        return NO;
    }
    
    int rc = sqlite3_key(_db, [keyData bytes], (int)[keyData length]);
    
    return (rc == SQLITE_OK);
#else
#pragma unused(keyData)
    return NO;
#endif
}

#pragma mark Date routines

+ (NSDateFormatter *)storeableDateFormat:(NSString *)format {
    
    NSDateFormatter *result = FMDBReturnAutoreleased([[NSDateFormatter alloc] init]);
    result.dateFormat = format;
    result.timeZone = [NSTimeZone timeZoneForSecondsFromGMT:0];
    result.locale = FMDBReturnAutoreleased([[NSLocale alloc] initWithLocaleIdentifier:@"en_US"]);
    return result;
}


- (BOOL)hasDateFormatter {
    return _dateFormat != nil;
}

- (void)setDateFormat:(NSDateFormatter *)format {
    FMDBAutorelease(_dateFormat);
    _dateFormat = FMDBReturnRetained(format);
}

- (NSDate *)dateFromString:(NSString *)s {
    return [_dateFormat dateFromString:s];
}

- (NSString *)stringFromDate:(NSDate *)date {
    return [_dateFormat stringFromDate:date];
}

#pragma mark State of database

- (BOOL)goodConnection {
    
    if (!_db) {
        return NO;
    }
    
    FMResultSet *rs = [self executeQuery:@"select name from sqlite_master where type='table'"];
    
    if (rs) {
        [rs close];
        return YES;
    }
    
    return NO;
}

- (void)warnInUse {
    NSLog(@"The FMDatabase %@ is currently in use.", self);
    
#ifndef NS_BLOCK_ASSERTIONS
    if (_crashOnErrors) {
        NSAssert(false, @"The FMDatabase %@ is currently in use.", self);
        abort();
    }
#endif
}

- (BOOL)databaseExists {
    
    if (!_db) {
        
        NSLog(@"The FMDatabase %@ is not open.", self);
        
#ifndef NS_BLOCK_ASSERTIONS
        if (_crashOnErrors) {
            NSAssert(false, @"The FMDatabase %@ is not open.", self);
            abort();
        }
#endif
        
        return NO;
    }
    
    return YES;
}

#pragma mark Error routines

- (NSString*)lastErrorMessage {
    return [NSString stringWithUTF8String:sqlite3_errmsg(_db)];
}

- (BOOL)hadError {
    int lastErrCode = [self lastErrorCode];
    
    return (lastErrCode > SQLITE_OK && lastErrCode < SQLITE_ROW);
}

- (int)lastErrorCode {
    return sqlite3_errcode(_db);
}

- (NSError*)errorWithMessage:(NSString*)message {
    NSDictionary* errorMessage = [NSDictionary dictionaryWithObject:message forKey:NSLocalizedDescriptionKey];
    
    return [NSError errorWithDomain:@"FMDatabase" code:sqlite3_errcode(_db) userInfo:errorMessage];
}

- (NSError*)lastError {
    return [self errorWithMessage:[self lastErrorMessage]];
}

#pragma mark Update information routines

- (sqlite_int64)lastInsertRowId {
    
    if (_isExecutingStatement) {
        [self warnInUse];
        return NO;
    }
    
    _isExecutingStatement = YES;
    
    sqlite_int64 ret = sqlite3_last_insert_rowid(_db);
    
    _isExecutingStatement = NO;
    
    return ret;
}

- (int)changes {
    if (_isExecutingStatement) {
        [self warnInUse];
        return 0;
    }
    
    _isExecutingStatement = YES;
    
    int ret = sqlite3_changes(_db);
    
    _isExecutingStatement = NO;
    
    return ret;
}

#pragma mark SQL manipulation

- (void)bindObject:(id)obj toColumn:(int)idx inStatement:(sqlite3_stmt*)pStmt {
    
    if ((!obj) || ((NSNull *)obj == [NSNull null])) {
        sqlite3_bind_null(pStmt, idx);
    }
    
    // FIXME - someday check the return codes on these binds.
    else if ([obj isKindOfClass:[NSData class]]) {
        const void *bytes = [obj bytes];
        if (!bytes) {
            // it's an empty NSData object, aka [NSData data].
            // Don't pass a NULL pointer, or sqlite will bind a SQL null instead of a blob.
            bytes = "";
        }
        sqlite3_bind_blob(pStmt, idx, bytes, (int)[obj length], SQLITE_STATIC);
    }
    else if ([obj isKindOfClass:[NSDate class]]) {
        if (self.hasDateFormatter)
            sqlite3_bind_text(pStmt, idx, [[self stringFromDate:obj] UTF8String], -1, SQLITE_STATIC);
        else
            sqlite3_bind_double(pStmt, idx, [obj timeIntervalSince1970]);
    }
    else if ([obj isKindOfClass:[NSNumber class]]) {
        
        if (strcmp([obj objCType], @encode(char)) == 0) {
            sqlite3_bind_int(pStmt, idx, [obj charValue]);
        }
        else if (strcmp([obj objCType], @encode(unsigned char)) == 0) {
            sqlite3_bind_int(pStmt, idx, [obj unsignedCharValue]);
        }
        else if (strcmp([obj objCType], @encode(short)) == 0) {
            sqlite3_bind_int(pStmt, idx, [obj shortValue]);
        }
        else if (strcmp([obj objCType], @encode(unsigned short)) == 0) {
            sqlite3_bind_int(pStmt, idx, [obj unsignedShortValue]);
        }
        else if (strcmp([obj objCType], @encode(int)) == 0) {
            sqlite3_bind_int(pStmt, idx, [obj intValue]);
        }
        else if (strcmp([obj objCType], @encode(unsigned int)) == 0) {
            sqlite3_bind_int64(pStmt, idx, (long long)[obj unsignedIntValue]);
        }
        else if (strcmp([obj objCType], @encode(long)) == 0) {
            sqlite3_bind_int64(pStmt, idx, [obj longValue]);
        }
        else if (strcmp([obj objCType], @encode(unsigned long)) == 0) {
            sqlite3_bind_int64(pStmt, idx, (long long)[obj unsignedLongValue]);
        }
        else if (strcmp([obj objCType], @encode(long long)) == 0) {
            sqlite3_bind_int64(pStmt, idx, [obj longLongValue]);
        }
        else if (strcmp([obj objCType], @encode(unsigned long long)) == 0) {
            sqlite3_bind_int64(pStmt, idx, (long long)[obj unsignedLongLongValue]);
        }
        else if (strcmp([obj objCType], @encode(float)) == 0) {
            sqlite3_bind_double(pStmt, idx, [obj floatValue]);
        }
        else if (strcmp([obj objCType], @encode(double)) == 0) {
            sqlite3_bind_double(pStmt, idx, [obj doubleValue]);
        }
        else if (strcmp([obj objCType], @encode(BOOL)) == 0) {
            sqlite3_bind_int(pStmt, idx, ([obj boolValue] ? 1 : 0));
        }
        else {
            sqlite3_bind_text(pStmt, idx, [[obj description] UTF8String], -1, SQLITE_STATIC);
        }
    }
    else {
        sqlite3_bind_text(pStmt, idx, [[obj description] UTF8String], -1, SQLITE_STATIC);
    }
}

- (void)extractSQL:(NSString *)sql argumentsList:(va_list)args intoString:(NSMutableString *)cleanedSQL arguments:(NSMutableArray *)arguments {
    
    NSUInteger length = [sql length];
    unichar last = '\0';
    for (NSUInteger i = 0; i < length; ++i) {
        id arg = nil;
        unichar current = [sql characterAtIndex:i];
        unichar add = current;
        if (last == '%') {
            switch (current) {
                case '@':
                    arg = va_arg(args, id);
                    break;
                case 'c':
                    // warning: second argument to 'va_arg' is of promotable type 'char'; this va_arg has undefined behavior because arguments will be promoted to 'int'
                    arg = [NSString stringWithFormat:@"%c", va_arg(args, int)];
                    break;
                case 's':
                    arg = [NSString stringWithUTF8String:va_arg(args, char*)];
                    break;
                case 'd':
                case 'D':
                case 'i':
                    arg = [NSNumber numberWithInt:va_arg(args, int)];
                    break;
                case 'u':
                case 'U':
                    arg = [NSNumber numberWithUnsignedInt:va_arg(args, unsigned int)];
                    break;
                case 'h':
                    i++;
                    if (i < length && [sql characterAtIndex:i] == 'i') {
                        //  warning: second argument to 'va_arg' is of promotable type 'short'; this va_arg has undefined behavior because arguments will be promoted to 'int'
                        arg = [NSNumber numberWithShort:(short)(va_arg(args, int))];
                    }
                    else if (i < length && [sql characterAtIndex:i] == 'u') {
                        // warning: second argument to 'va_arg' is of promotable type 'unsigned short'; this va_arg has undefined behavior because arguments will be promoted to 'int'
                        arg = [NSNumber numberWithUnsignedShort:(unsigned short)(va_arg(args, uint))];
                    }
                    else {
                        i--;
                    }
                    break;
                case 'q':
                    i++;
                    if (i < length && [sql characterAtIndex:i] == 'i') {
                        arg = [NSNumber numberWithLongLong:va_arg(args, long long)];
                    }
                    else if (i < length && [sql characterAtIndex:i] == 'u') {
                        arg = [NSNumber numberWithUnsignedLongLong:va_arg(args, unsigned long long)];
                    }
                    else {
                        i--;
                    }
                    break;
                case 'f':
                    arg = [NSNumber numberWithDouble:va_arg(args, double)];
                    break;
                case 'g':
                    // warning: second argument to 'va_arg' is of promotable type 'float'; this va_arg has undefined behavior because arguments will be promoted to 'double'
                    arg = [NSNumber numberWithFloat:(float)(va_arg(args, double))];
                    break;
                case 'l':
                    i++;
                    if (i < length) {
                        unichar next = [sql characterAtIndex:i];
                        if (next == 'l') {
                            i++;
                            if (i < length && [sql characterAtIndex:i] == 'd') {
                                //%lld
                                arg = [NSNumber numberWithLongLong:va_arg(args, long long)];
                            }
                            else if (i < length && [sql characterAtIndex:i] == 'u') {
                                //%llu
                                arg = [NSNumber numberWithUnsignedLongLong:va_arg(args, unsigned long long)];
                            }
                            else {
                                i--;
                            }
                        }
                        else if (next == 'd') {
                            //%ld
                            arg = [NSNumber numberWithLong:va_arg(args, long)];
                        }
                        else if (next == 'u') {
                            //%lu
                            arg = [NSNumber numberWithUnsignedLong:va_arg(args, unsigned long)];
                        }
                        else {
                            i--;
                        }
                    }
                    else {
                        i--;
                    }
                    break;
                default:
                    // something else that we can't interpret. just pass it on through like normal
                    break;
            }
        }
        else if (current == '%') {
            // percent sign; skip this character
            add = '\0';
        }
        
        if (arg != nil) {
            [cleanedSQL appendString:@"?"];
            [arguments addObject:arg];
        }
        else if (add == (unichar)'@' && last == (unichar) '%') {
            [cleanedSQL appendFormat:@"NULL"];
        }
        else if (add != '\0') {
            [cleanedSQL appendFormat:@"%C", add];
        }
        last = current;
    }
}

#pragma mark Execute queries

- (FMResultSet *)executeQuery:(NSString *)sql withParameterDictionary:(NSDictionary *)arguments {
    return [self executeQuery:sql withArgumentsInArray:nil orDictionary:arguments orVAList:nil];
}

- (FMResultSet *)executeQuery:(NSString *)sql withArgumentsInArray:(NSArray*)arrayArgs orDictionary:(NSDictionary *)dictionaryArgs orVAList:(va_list)args {
    
    if (![self databaseExists]) {
        return 0x00;
    }
    
    if (_isExecutingStatement) {
        [self warnInUse];
        return 0x00;
    }
    
    _isExecutingStatement = YES;
    
    int rc                  = 0x00;
    sqlite3_stmt *pStmt     = 0x00;
    FMStatement *statement  = 0x00;
    FMResultSet *rs         = 0x00;
    
    if (_traceExecution && sql) {
        NSLog(@"%@ executeQuery: %@", self, sql);
    }
    
    if (_shouldCacheStatements) {
        statement = [self cachedStatementForQuery:sql];
        pStmt = statement ? [statement statement] : 0x00;
        [statement reset];
    }
    
    if (!pStmt) {
        
        rc = sqlite3_prepare_v2(_db, [sql UTF8String], -1, &pStmt, 0);
        
        if (SQLITE_OK != rc) {
            if (_logsErrors) {
                NSLog(@"DB Error: %d \"%@\"", [self lastErrorCode], [self lastErrorMessage]);
                NSLog(@"DB Query: %@", sql);
                NSLog(@"DB Path: %@", _databasePath);
            }
            
            if (_crashOnErrors) {
                NSAssert(false, @"DB Error: %d \"%@\"", [self lastErrorCode], [self lastErrorMessage]);
                abort();
            }
            
            sqlite3_finalize(pStmt);
            _isExecutingStatement = NO;
            return nil;
        }
    }
    
    id obj;
    int idx = 0;
    int queryCount = sqlite3_bind_parameter_count(pStmt); // pointed out by Dominic Yu (thanks!)
    
    // If dictionaryArgs is passed in, that means we are using sqlite's named parameter support
    if (dictionaryArgs) {
        
        for (NSString *dictionaryKey in [dictionaryArgs allKeys]) {
            
            // Prefix the key with a colon.
            NSString *parameterName = [[NSString alloc] initWithFormat:@":%@", dictionaryKey];
            
            if (_traceExecution) {
                NSLog(@"%@ = %@", parameterName, [dictionaryArgs objectForKey:dictionaryKey]);
            }
            
            // Get the index for the parameter name.
            int namedIdx = sqlite3_bind_parameter_index(pStmt, [parameterName UTF8String]);
            
            FMDBRelease(parameterName);
            
            if (namedIdx > 0) {
                // Standard binding from here.
                [self bindObject:[dictionaryArgs objectForKey:dictionaryKey] toColumn:namedIdx inStatement:pStmt];
                // increment the binding count, so our check below works out
                idx++;
            }
            else {
                NSLog(@"Could not find index for %@", dictionaryKey);
            }
        }
    }
    else {
        
        while (idx < queryCount) {
            
            if (arrayArgs && idx < (int)[arrayArgs count]) {
                obj = [arrayArgs objectAtIndex:(NSUInteger)idx];
            }
            else if (args) {
                obj = va_arg(args, id);
            }
            else {
                //We ran out of arguments
                break;
            }
            
            if (_traceExecution) {
                if ([obj isKindOfClass:[NSData class]]) {
                    NSLog(@"data: %ld bytes", (unsigned long)[(NSData*)obj length]);
                }
                else {
                    NSLog(@"obj: %@", obj);
                }
            }
            
            idx++;
            
            [self bindObject:obj toColumn:idx inStatement:pStmt];
        }
    }
    
    if (idx != queryCount) {
        NSLog(@"Error: the bind count is not correct for the # of variables (executeQuery)");
        sqlite3_finalize(pStmt);
        _isExecutingStatement = NO;
        return nil;
    }
    
    FMDBRetain(statement); // to balance the release below
    
    if (!statement) {
        statement = [[FMStatement alloc] init];
        [statement setStatement:pStmt];
        
        if (_shouldCacheStatements && sql) {
            [self setCachedStatement:statement forQuery:sql];
        }
    }
    
    // the statement gets closed in rs's dealloc or [rs close];
    rs = [FMResultSet resultSetWithStatement:statement usingParentDatabase:self];
    [rs setQuery:sql];
    
    NSValue *openResultSet = [NSValue valueWithNonretainedObject:rs];
    [_openResultSets addObject:openResultSet];
    
    [statement setUseCount:[statement useCount] + 1];
    
    FMDBRelease(statement);
    
    _isExecutingStatement = NO;
    
    return rs;
}

- (FMResultSet *)executeQuery:(NSString*)sql, ... {
    va_list args;
    va_start(args, sql);
    
    id result = [self executeQuery:sql withArgumentsInArray:nil orDictionary:nil orVAList:args];
    
    va_end(args);
    return result;
}

- (FMResultSet *)executeQueryWithFormat:(NSString*)format, ... {
    va_list args;
    va_start(args, format);
    
    NSMutableString *sql = [NSMutableString stringWithCapacity:[format length]];
    NSMutableArray *arguments = [NSMutableArray array];
    [self extractSQL:format argumentsList:args intoString:sql arguments:arguments];
    
    va_end(args);
    
    return [self executeQuery:sql withArgumentsInArray:arguments];
}

- (FMResultSet *)executeQuery:(NSString *)sql withArgumentsInArray:(NSArray *)arguments {
    return [self executeQuery:sql withArgumentsInArray:arguments orDictionary:nil orVAList:nil];
}

- (FMResultSet *)executeQuery:(NSString *)sql values:(NSArray *)values error:(NSError * __autoreleasing *)error {
    FMResultSet *rs = [self executeQuery:sql withArgumentsInArray:values orDictionary:nil orVAList:nil];
    if (!rs && error) {
        *error = [self lastError];
    }
    return rs;
}

- (FMResultSet *)executeQuery:(NSString*)sql withVAList:(va_list)args {
    return [self executeQuery:sql withArgumentsInArray:nil orDictionary:nil orVAList:args];
}

#pragma mark Execute updates

- (BOOL)executeUpdate:(NSString*)sql error:(NSError* __autoreleasing*)outErr withArgumentsInArray:(NSArray*)arrayArgs orDictionary:(NSDictionary *)dictionaryArgs orVAList:(va_list)args {
    
    if (![self databaseExists]) {
        return NO;
    }
    
    if (_isExecutingStatement) {
        [self warnInUse];
        return NO;
    }
    
    _isExecutingStatement = YES;
    
    int rc                   = 0x00;
    sqlite3_stmt *pStmt      = 0x00;
    FMStatement *cachedStmt  = 0x00;
    
    if (_traceExecution && sql) {
        NSLog(@"%@ executeUpdate: %@", self, sql);
    }
    
    if (_shouldCacheStatements) {
        cachedStmt = [self cachedStatementForQuery:sql];
        pStmt = cachedStmt ? [cachedStmt statement] : 0x00;
        [cachedStmt reset];
    }
    
    if (!pStmt) {
        rc = sqlite3_prepare_v2(_db, [sql UTF8String], -1, &pStmt, 0);
        
        if (SQLITE_OK != rc) {
            if (_logsErrors) {
                NSLog(@"DB Error: %d \"%@\"", [self lastErrorCode], [self lastErrorMessage]);
                NSLog(@"DB Query: %@", sql);
                NSLog(@"DB Path: %@", _databasePath);
            }
            
            if (_crashOnErrors) {
                NSAssert(false, @"DB Error: %d \"%@\"", [self lastErrorCode], [self lastErrorMessage]);
                abort();
            }
            
            if (outErr) {
                *outErr = [self errorWithMessage:[NSString stringWithUTF8String:sqlite3_errmsg(_db)]];
            }
            
            sqlite3_finalize(pStmt);
            
            _isExecutingStatement = NO;
            return NO;
        }
    }
    
    id obj;
    int idx = 0;
    int queryCount = sqlite3_bind_parameter_count(pStmt);
    
    // If dictionaryArgs is passed in, that means we are using sqlite's named parameter support
    if (dictionaryArgs) {
        
        for (NSString *dictionaryKey in [dictionaryArgs allKeys]) {
            
            // Prefix the key with a colon.
            NSString *parameterName = [[NSString alloc] initWithFormat:@":%@", dictionaryKey];
            
            if (_traceExecution) {
                NSLog(@"%@ = %@", parameterName, [dictionaryArgs objectForKey:dictionaryKey]);
            }
            // Get the index for the parameter name.
            int namedIdx = sqlite3_bind_parameter_index(pStmt, [parameterName UTF8String]);
            
            FMDBRelease(parameterName);
            
            if (namedIdx > 0) {
                // Standard binding from here.
                [self bindObject:[dictionaryArgs objectForKey:dictionaryKey] toColumn:namedIdx inStatement:pStmt];
                
                // increment the binding count, so our check below works out
                idx++;
            }
            else {
                NSString *message = [NSString stringWithFormat:@"Could not find index for %@", dictionaryKey];
                
                if (_logsErrors) {
                    NSLog(@"%@", message);
                }
                if (outErr) {
                    *outErr = [self errorWithMessage:message];
                }
            }
        }
    }
    else {
        
        while (idx < queryCount) {
            
            if (arrayArgs && idx < (int)[arrayArgs count]) {
                obj = [arrayArgs objectAtIndex:(NSUInteger)idx];
            }
            else if (args) {
                obj = va_arg(args, id);
            }
            else {
                //We ran out of arguments
                break;
            }
            
            if (_traceExecution) {
                if ([obj isKindOfClass:[NSData class]]) {
                    NSLog(@"data: %ld bytes", (unsigned long)[(NSData*)obj length]);
                }
                else {
                    NSLog(@"obj: %@", obj);
                }
            }
            
            idx++;
            
            [self bindObject:obj toColumn:idx inStatement:pStmt];
        }
    }
    
    
    if (idx != queryCount) {
        NSString *message = [NSString stringWithFormat:@"Error: the bind count (%d) is not correct for the # of variables in the query (%d) (%@) (executeUpdate)", idx, queryCount, sql];
        if (_logsErrors) {
            NSLog(@"%@", message);
        }
        if (outErr) {
            *outErr = [self errorWithMessage:message];
        }
        
        sqlite3_finalize(pStmt);
        _isExecutingStatement = NO;
        return NO;
    }
    
    /* Call sqlite3_step() to run the virtual machine. Since the SQL being
     ** executed is not a SELECT statement, we assume no data will be returned.
     */
    
    rc      = sqlite3_step(pStmt);
    
    if (SQLITE_DONE == rc) {
        // all is well, let's return.
    }
    else if (rc == SQLITE_ROW) {
        NSString *message = [NSString stringWithFormat:@"A executeUpdate is being called with a query string '%@'", sql];
        if (_logsErrors) {
            NSLog(@"%@", message);
            NSLog(@"DB Query: %@", sql);
        }
        if (outErr) {
            *outErr = [self errorWithMessage:message];
        }
    }
    else {
        if (outErr) {
            *outErr = [self errorWithMessage:[NSString stringWithUTF8String:sqlite3_errmsg(_db)]];
        }
        
        if (SQLITE_ERROR == rc) {
            if (_logsErrors) {
                NSLog(@"Error calling sqlite3_step (%d: %s) SQLITE_ERROR", rc, sqlite3_errmsg(_db));
                NSLog(@"DB Query: %@", sql);
            }
        }
        else if (SQLITE_MISUSE == rc) {
            // uh oh.
            if (_logsErrors) {
                NSLog(@"Error calling sqlite3_step (%d: %s) SQLITE_MISUSE", rc, sqlite3_errmsg(_db));
                NSLog(@"DB Query: %@", sql);
            }
        }
        else {
            // wtf?
            if (_logsErrors) {
                NSLog(@"Unknown error calling sqlite3_step (%d: %s) eu", rc, sqlite3_errmsg(_db));
                NSLog(@"DB Query: %@", sql);
            }
        }
    }
    
    if (_shouldCacheStatements && !cachedStmt) {
        cachedStmt = [[FMStatement alloc] init];
        
        [cachedStmt setStatement:pStmt];
        
        [self setCachedStatement:cachedStmt forQuery:sql];
        
        FMDBRelease(cachedStmt);
    }
    
    int closeErrorCode;
    
    if (cachedStmt) {
        [cachedStmt setUseCount:[cachedStmt useCount] + 1];
        closeErrorCode = sqlite3_reset(pStmt);
    }
    else {
        /* Finalize the virtual machine. This releases all memory and other
         ** resources allocated by the sqlite3_prepare() call above.
         */
        closeErrorCode = sqlite3_finalize(pStmt);
    }
    
    if (closeErrorCode != SQLITE_OK) {
        if (_logsErrors) {
            NSLog(@"Unknown error finalizing or resetting statement (%d: %s)", closeErrorCode, sqlite3_errmsg(_db));
            NSLog(@"DB Query: %@", sql);
        }
    }
    
    _isExecutingStatement = NO;
    return (rc == SQLITE_DONE || rc == SQLITE_OK);
}


- (BOOL)executeUpdate:(NSString*)sql, ... {
    va_list args;
    va_start(args, sql);
    
    BOOL result = [self executeUpdate:sql error:nil withArgumentsInArray:nil orDictionary:nil orVAList:args];
    
    va_end(args);
    return result;
}

- (BOOL)executeUpdate:(NSString*)sql withArgumentsInArray:(NSArray *)arguments {
    return [self executeUpdate:sql error:nil withArgumentsInArray:arguments orDictionary:nil orVAList:nil];
}

- (BOOL)executeUpdate:(NSString*)sql values:(NSArray *)values error:(NSError * __autoreleasing *)error {
    return [self executeUpdate:sql error:error withArgumentsInArray:values orDictionary:nil orVAList:nil];
}

- (BOOL)executeUpdate:(NSString*)sql withParameterDictionary:(NSDictionary *)arguments {
    return [self executeUpdate:sql error:nil withArgumentsInArray:nil orDictionary:arguments orVAList:nil];
}

- (BOOL)executeUpdate:(NSString*)sql withVAList:(va_list)args {
    return [self executeUpdate:sql error:nil withArgumentsInArray:nil orDictionary:nil orVAList:args];
}

- (BOOL)executeUpdateWithFormat:(NSString*)format, ... {
    va_list args;
    va_start(args, format);
    
    NSMutableString *sql      = [NSMutableString stringWithCapacity:[format length]];
    NSMutableArray *arguments = [NSMutableArray array];
    
    [self extractSQL:format argumentsList:args intoString:sql arguments:arguments];
    
    va_end(args);
    
    return [self executeUpdate:sql withArgumentsInArray:arguments];
}


int FMDBExecuteBulkSQLCallback(void *theBlockAsVoid, int columns, char **values, char **names); // shhh clang.
int FMDBExecuteBulkSQLCallback(void *theBlockAsVoid, int columns, char **values, char **names) {
    
    if (!theBlockAsVoid) {
        return SQLITE_OK;
    }
    
    int (^execCallbackBlock)(NSDictionary *resultsDictionary) = (__bridge int (^)(NSDictionary *__strong))(theBlockAsVoid);
    
    NSMutableDictionary *dictionary = [NSMutableDictionary dictionaryWithCapacity:(NSUInteger)columns];
    
    for (NSInteger i = 0; i < columns; i++) {
        NSString *key = [NSString stringWithUTF8String:names[i]];
        id value = values[i] ? [NSString stringWithUTF8String:values[i]] : [NSNull null];
        [dictionary setObject:value forKey:key];
    }
    
    return execCallbackBlock(dictionary);
}

- (BOOL)executeStatements:(NSString *)sql {
    return [self executeStatements:sql withResultBlock:nil];
}

- (BOOL)executeStatements:(NSString *)sql withResultBlock:(FMDBExecuteStatementsCallbackBlock)block {
    
    int rc;
    char *errmsg = nil;
    
    rc = sqlite3_exec([self sqliteHandle], [sql UTF8String], block ? FMDBExecuteBulkSQLCallback : nil, (__bridge void *)(block), &errmsg);
    
    if (errmsg && [self logsErrors]) {
        NSLog(@"Error inserting batch: %s", errmsg);
        sqlite3_free(errmsg);
    }
    
    return (rc == SQLITE_OK);
}

- (BOOL)executeUpdate:(NSString*)sql withErrorAndBindings:(NSError* __autoreleasing*)outErr, ... {
    
    va_list args;
    va_start(args, outErr);
    
    BOOL result = [self executeUpdate:sql error:outErr withArgumentsInArray:nil orDictionary:nil orVAList:args];
    
    va_end(args);
    return result;
}


#pragma clang diagnostic push
#pragma clang diagnostic ignored "-Wdeprecated-implementations"
- (BOOL)update:(NSString*)sql withErrorAndBindings:(NSError* __autoreleasing*)outErr, ... {
    va_list args;
    va_start(args, outErr);
    
    BOOL result = [self executeUpdate:sql error:outErr withArgumentsInArray:nil orDictionary:nil orVAList:args];
    
    va_end(args);
    return result;
}

#pragma clang diagnostic pop

#pragma mark Transactions

- (BOOL)rollback {
    BOOL b = [self executeUpdate:@"rollback transaction"];
    
    if (b) {
        _inTransaction = NO;
    }
    
    return b;
}

- (BOOL)commit {
    BOOL b =  [self executeUpdate:@"commit transaction"];
    
    if (b) {
        _inTransaction = NO;
    }
    
    return b;
}

- (BOOL)beginDeferredTransaction {
    
    BOOL b = [self executeUpdate:@"begin deferred transaction"];
    if (b) {
        _inTransaction = YES;
    }
    
    return b;
}

- (BOOL)beginTransaction {
    
    BOOL b = [self executeUpdate:@"begin exclusive transaction"];
    if (b) {
        _inTransaction = YES;
    }
    
    return b;
}

- (BOOL)inTransaction {
    return _inTransaction;
}

static NSString *FMDBEscapeSavePointName(NSString *savepointName) {
    return [savepointName stringByReplacingOccurrencesOfString:@"'" withString:@"''"];
}

<<<<<<< HEAD
- (BOOL)startSavePointWithName:(NSString*)name error:(NSError* __autoreleasing*)outErr {
    
=======
- (BOOL)startSavePointWithName:(NSString*)name error:(NSError**)outErr {
#if SQLITE_VERSION_NUMBER >= 3007000
>>>>>>> dee075fa
    NSParameterAssert(name);
    
    NSString *sql = [NSString stringWithFormat:@"savepoint '%@';", FMDBEscapeSavePointName(name)];
    
    return [self executeUpdate:sql error:outErr withArgumentsInArray:nil orDictionary:nil orVAList:nil];
#else
    NSString *errorMessage = NSLocalizedString(@"Save point functions require SQLite 3.7", nil);
    if (self.logsErrors) NSLog(@"%@", errorMessage);
    return NO;
#endif
}

<<<<<<< HEAD
- (BOOL)releaseSavePointWithName:(NSString*)name error:(NSError* __autoreleasing*)outErr {
    
=======
- (BOOL)releaseSavePointWithName:(NSString*)name error:(NSError**)outErr {
#if SQLITE_VERSION_NUMBER >= 3007000
>>>>>>> dee075fa
    NSParameterAssert(name);
    
    NSString *sql = [NSString stringWithFormat:@"release savepoint '%@';", FMDBEscapeSavePointName(name)];

    return [self executeUpdate:sql error:outErr withArgumentsInArray:nil orDictionary:nil orVAList:nil];
#else
    NSString *errorMessage = NSLocalizedString(@"Save point functions require SQLite 3.7", nil);
    if (self.logsErrors) NSLog(@"%@", errorMessage);
    return NO;
#endif
}

<<<<<<< HEAD
- (BOOL)rollbackToSavePointWithName:(NSString*)name error:(NSError* __autoreleasing*)outErr {
    
=======
- (BOOL)rollbackToSavePointWithName:(NSString*)name error:(NSError**)outErr {
#if SQLITE_VERSION_NUMBER >= 3007000
>>>>>>> dee075fa
    NSParameterAssert(name);
    
    NSString *sql = [NSString stringWithFormat:@"rollback transaction to savepoint '%@';", FMDBEscapeSavePointName(name)];

    return [self executeUpdate:sql error:outErr withArgumentsInArray:nil orDictionary:nil orVAList:nil];
#else
    NSString *errorMessage = NSLocalizedString(@"Save point functions require SQLite 3.7", nil);
    if (self.logsErrors) NSLog(@"%@", errorMessage);
    return NO;
#endif
}

- (NSError*)inSavePoint:(void (^)(BOOL *rollback))block {
#if SQLITE_VERSION_NUMBER >= 3007000
    static unsigned long savePointIdx = 0;
    
    NSString *name = [NSString stringWithFormat:@"dbSavePoint%ld", savePointIdx++];
    
    BOOL shouldRollback = NO;
    
    NSError *err = 0x00;
    
    if (![self startSavePointWithName:name error:&err]) {
        return err;
    }
    
    if (block) {
        block(&shouldRollback);
    }
    
    if (shouldRollback) {
        // We need to rollback and release this savepoint to remove it
        [self rollbackToSavePointWithName:name error:&err];
    }
    [self releaseSavePointWithName:name error:&err];
    
    return err;
#else
    NSString *errorMessage = NSLocalizedString(@"Save point functions require SQLite 3.7", nil);
    if (self.logsErrors) NSLog(@"%@", errorMessage);
    return [NSError errorWithDomain:@"FMDatabase" code:0 userInfo:@{NSLocalizedDescriptionKey : errorMessage}];
#endif
}


#pragma mark Cache statements

- (BOOL)shouldCacheStatements {
    return _shouldCacheStatements;
}

- (void)setShouldCacheStatements:(BOOL)value {
    
    _shouldCacheStatements = value;
    
    if (_shouldCacheStatements && !_cachedStatements) {
        [self setCachedStatements:[NSMutableDictionary dictionary]];
    }
    
    if (!_shouldCacheStatements) {
        [self setCachedStatements:nil];
    }
}

#pragma mark Callback function

void FMDBBlockSQLiteCallBackFunction(sqlite3_context *context, int argc, sqlite3_value **argv); // -Wmissing-prototypes
void FMDBBlockSQLiteCallBackFunction(sqlite3_context *context, int argc, sqlite3_value **argv) {
#if ! __has_feature(objc_arc)
    void (^block)(sqlite3_context *context, int argc, sqlite3_value **argv) = (id)sqlite3_user_data(context);
#else
    void (^block)(sqlite3_context *context, int argc, sqlite3_value **argv) = (__bridge id)sqlite3_user_data(context);
#endif
    if (block) {
        block(context, argc, argv);
    }
}


- (void)makeFunctionNamed:(NSString*)name maximumArguments:(int)count withBlock:(void (^)(void *context, int argc, void **argv))block {
    
    if (!_openFunctions) {
        _openFunctions = [NSMutableSet new];
    }
    
    id b = FMDBReturnAutoreleased([block copy]);
    
    [_openFunctions addObject:b];
    
    /* I tried adding custom functions to release the block when the connection is destroyed- but they seemed to never be called, so we use _openFunctions to store the values instead. */
#if ! __has_feature(objc_arc)
    sqlite3_create_function([self sqliteHandle], [name UTF8String], count, SQLITE_UTF8, (void*)b, &FMDBBlockSQLiteCallBackFunction, 0x00, 0x00);
#else
    sqlite3_create_function([self sqliteHandle], [name UTF8String], count, SQLITE_UTF8, (__bridge void*)b, &FMDBBlockSQLiteCallBackFunction, 0x00, 0x00);
#endif
}

@end



@implementation FMStatement
@synthesize statement=_statement;
@synthesize query=_query;
@synthesize useCount=_useCount;
@synthesize inUse=_inUse;

- (void)finalize {
    [self close];
    [super finalize];
}

- (void)dealloc {
    [self close];
    FMDBRelease(_query);
#if ! __has_feature(objc_arc)
    [super dealloc];
#endif
}

- (void)close {
    if (_statement) {
        sqlite3_finalize(_statement);
        _statement = 0x00;
    }
    
    _inUse = NO;
}

- (void)reset {
    if (_statement) {
        sqlite3_reset(_statement);
    }
    
    _inUse = NO;
}

- (NSString*)description {
    return [NSString stringWithFormat:@"%@ %ld hit(s) for query %@", [super description], _useCount, _query];
}


@end
<|MERGE_RESOLUTION|>--- conflicted
+++ resolved
@@ -1305,13 +1305,8 @@
     return [savepointName stringByReplacingOccurrencesOfString:@"'" withString:@"''"];
 }
 
-<<<<<<< HEAD
 - (BOOL)startSavePointWithName:(NSString*)name error:(NSError* __autoreleasing*)outErr {
-    
-=======
-- (BOOL)startSavePointWithName:(NSString*)name error:(NSError**)outErr {
 #if SQLITE_VERSION_NUMBER >= 3007000
->>>>>>> dee075fa
     NSParameterAssert(name);
     
     NSString *sql = [NSString stringWithFormat:@"savepoint '%@';", FMDBEscapeSavePointName(name)];
@@ -1324,13 +1319,10 @@
 #endif
 }
 
-<<<<<<< HEAD
+
 - (BOOL)releaseSavePointWithName:(NSString*)name error:(NSError* __autoreleasing*)outErr {
     
-=======
-- (BOOL)releaseSavePointWithName:(NSString*)name error:(NSError**)outErr {
 #if SQLITE_VERSION_NUMBER >= 3007000
->>>>>>> dee075fa
     NSParameterAssert(name);
     
     NSString *sql = [NSString stringWithFormat:@"release savepoint '%@';", FMDBEscapeSavePointName(name)];
@@ -1343,13 +1335,9 @@
 #endif
 }
 
-<<<<<<< HEAD
+
 - (BOOL)rollbackToSavePointWithName:(NSString*)name error:(NSError* __autoreleasing*)outErr {
-    
-=======
-- (BOOL)rollbackToSavePointWithName:(NSString*)name error:(NSError**)outErr {
 #if SQLITE_VERSION_NUMBER >= 3007000
->>>>>>> dee075fa
     NSParameterAssert(name);
     
     NSString *sql = [NSString stringWithFormat:@"rollback transaction to savepoint '%@';", FMDBEscapeSavePointName(name)];
